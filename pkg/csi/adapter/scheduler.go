--- conflicted
+++ resolved
@@ -83,25 +83,6 @@
 	return bindingInfo, nil
 }
 
-<<<<<<< HEAD
-// ExpandVolume do volume capacity check
-func ExpandVolume(pvcNameSpace, pvcName string, newSize int) error {
-	urlPath := fmt.Sprintf("/apis/expand/%s/persistentvolumeclaims/%s?newSize=%d", pvcNameSpace, pvcName, newSize)
-
-	url := getExtenderURLHost() + urlPath
-	// Request restful api
-	respBody, err := client.DoRequest(url)
-	if err != nil {
-		log.Errorf("Volume Expand with Url(%s) get error: %s", url, err.Error())
-		return err
-	}
-
-	log.V(6).Infof("Volume Expand with Url(%s) Finished, get result: %s", url, string(respBody))
-	return nil
-}
-
-=======
->>>>>>> 4d693bbe
 func getExtenderURLHost() string {
 	extenderServicePort := os.Getenv(EnvSchedulerExtenderServicePort)
 	if extenderServicePort == "" {
