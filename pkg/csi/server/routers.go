/*
Copyright 2020 The Kubernetes Authors.

Licensed under the Apache License, Version 2.0 (the "License");
you may not use this file except in compliance with the License.
You may obtain a copy of the License at

    http://www.apache.org/licenses/LICENSE-2.0

Unless required by applicable law or agreed to in writing, software
distributed under the License is distributed on an "AS IS" BASIS,
WITHOUT WARRANTIES OR CONDITIONS OF ANY KIND, either express or implied.
See the License for the specific language governing permissions and
limitations under the License.
*/

package server

import (
	"fmt"

	"github.com/alibaba/open-local/pkg/csi/lib"
	"golang.org/x/net/context"
	"google.golang.org/grpc/codes"
	"google.golang.org/grpc/status"
	log "k8s.io/klog/v2"
)

type LvmCmd interface {
	ListLV(listspec string) ([]*lib.LV, error)
	CreateLV(ctx context.Context, vg string, name string, size uint64, mirrors uint32, tags []string, striping bool) (string, error)
	RemoveLV(ctx context.Context, vg string, name string) (string, error)
	CloneLV(ctx context.Context, src, dest string) (string, error)
	ExpandLV(ctx context.Context, vgName string, volumeId string, expectSize uint64) (string, error)
	CreateSnapshot(ctx context.Context, vg string, snapshotName string, originLVName string, size uint64) (string, error)
	RemoveSnapshot(ctx context.Context, vg string, name string) (string, error)
	AddTagLV(ctx context.Context, vg string, name string, tags []string) (string, error)
	RemoveTagLV(ctx context.Context, vg string, name string, tags []string) (string, error)
	ListVG() ([]*lib.VG, error)
	CreateVG(ctx context.Context, name string, physicalVolume string, tags []string) (string, error)
	RemoveVG(ctx context.Context, name string) (string, error)
	CleanPath(ctx context.Context, path string) error
	CleanDevice(ctx context.Context, device string) (string, error)
}

// Server lvm grpc server
type Server struct {
	lib.UnimplementedLVMServer
	impl LvmCmd
}

// NewServer new server
func NewServer(cmd LvmCmd) Server {
	return Server{impl: cmd}
}

// ListLV list lvm volume
func (s Server) ListLV(ctx context.Context, in *lib.ListLVRequest) (*lib.ListLVReply, error) {
<<<<<<< HEAD
	log.V(6).Infof("List LVM for vg: %s", in.VolumeGroup)
	lvs, err := ListLV(in.VolumeGroup)
=======
	log.Debugf("List LVM for vg: %s", in.VolumeGroup)
	lvs, err := s.impl.ListLV(in.VolumeGroup)
>>>>>>> 4d693bbe
	if err != nil {
		log.Errorf("List LVM with error: %s", err.Error())
		return nil, status.Errorf(codes.Internal, "failed to list LVs: %v", err)
	}

	pblvs := make([]*lib.LogicalVolume, len(lvs))
	for i, v := range lvs {
		pblvs[i] = v.ToProto()
	}
	log.V(6).Infof("List LVM Successful with result: %+v", pblvs)
	return &lib.ListLVReply{Volumes: pblvs}, nil
}

// CreateLV create lvm volume
func (s Server) CreateLV(ctx context.Context, in *lib.CreateLVRequest) (*lib.CreateLVReply, error) {
<<<<<<< HEAD
	log.V(6).Infof("Create LVM with: %+v", in)
	out, err := CreateLV(ctx, in.VolumeGroup, in.Name, in.Size, in.Mirrors, in.Tags, in.Striping)
=======
	log.Debugf("Create LVM with: %+v", in)
	out, err := s.impl.CreateLV(ctx, in.VolumeGroup, in.Name, in.Size, in.Mirrors, in.Tags, in.Striping)
>>>>>>> 4d693bbe
	if err != nil {
		log.Errorf("Create LVM with error: %s", err.Error())
		return nil, status.Errorf(codes.Internal, "failed to create lv: %v", err)
	}
	log.V(6).Infof("Create LVM Successful with result: %+v", out)
	return &lib.CreateLVReply{CommandOutput: out}, nil
}

// RemoveLV remove lvm volume
func (s Server) RemoveLV(ctx context.Context, in *lib.RemoveLVRequest) (*lib.RemoveLVReply, error) {
<<<<<<< HEAD
	log.V(6).Infof("Remove LVM with: %+v", in)
	out, err := RemoveLV(ctx, in.VolumeGroup, in.Name)
=======
	log.Debugf("Remove LVM with: %+v", in)
	out, err := s.impl.RemoveLV(ctx, in.VolumeGroup, in.Name)
>>>>>>> 4d693bbe
	if err != nil {
		log.Errorf("Remove LVM with error: %s", err.Error())
		return nil, status.Errorf(codes.Internal, "failed to remove lv: %v", err)
	}
	log.V(6).Infof("Remove LVM Successful with result: %+v", out)
	return &lib.RemoveLVReply{CommandOutput: out}, nil
}

// CloneLV clone lvm volume
func (s Server) CloneLV(ctx context.Context, in *lib.CloneLVRequest) (*lib.CloneLVReply, error) {
	out, err := s.impl.CloneLV(ctx, in.SourceName, in.DestName)
	if err != nil {
		log.Errorf("Clone LVM with error: %s", err.Error())
		return nil, status.Errorf(codes.Internal, "failed to clone lv: %v", err)
	}
	log.V(6).Infof("Clone LVM with result: %+v", out)
	return &lib.CloneLVReply{CommandOutput: out}, nil
}

// ExpandLV expand lvm volume
func (s Server) ExpandLV(ctx context.Context, in *lib.ExpandLVRequest) (*lib.ExpandLVReply, error) {
	out, err := s.impl.ExpandLV(ctx, in.VolumeGroup, in.Name, in.Size)
	if err != nil {
		log.Errorf("Expand LVM with error: %s", err.Error())
		return nil, status.Errorf(codes.Internal, "failed to expand lv: %v", err)
	}
	log.V(6).Infof("Expand LVM with result: %+v", out)
	return &lib.ExpandLVReply{CommandOutput: out}, nil
}

// ListVG list volume group
func (s Server) ListVG(ctx context.Context, in *lib.ListVGRequest) (*lib.ListVGReply, error) {
	vgs, err := s.impl.ListVG()
	if err != nil {
		log.Errorf("List VG with error: %s", err.Error())
		return nil, status.Errorf(codes.Internal, "failed to list VGs: %v", err)
	}

	pbvgs := make([]*lib.VolumeGroup, len(vgs))
	for i, v := range vgs {
		pbvgs[i] = v.ToProto()
	}
	log.V(6).Infof("List VG with result: %+v", pbvgs)
	return &lib.ListVGReply{VolumeGroups: pbvgs}, nil
}

// CreateSnapshot create lvm snapshot
func (s Server) CreateSnapshot(ctx context.Context, in *lib.CreateSnapshotRequest) (*lib.CreateSnapshotReply, error) {
<<<<<<< HEAD
	log.V(6).Infof("Create LVM Snapshot with: %+v", in)
	out, err := CreateSnapshot(ctx, in.VolumeGroup, in.SnapName, in.LvName, in.Size)
=======
	log.Debugf("Create LVM Snapshot with: %+v", in)
	out, err := s.impl.CreateSnapshot(ctx, in.VolumeGroup, in.SnapName, in.LvName, in.Size)
>>>>>>> 4d693bbe
	if err != nil {
		return nil, status.Errorf(codes.Internal, "CreateSnapshot: create snapshot with error: %s", err.Error())
	}
	log.V(6).Infof("Create LVM Snapshot Successful with result: %+v", out)
	return &lib.CreateSnapshotReply{CommandOutput: out}, nil
}

// RemoveSnapshot remove lvm snapshot
func (s Server) RemoveSnapshot(ctx context.Context, in *lib.RemoveSnapshotRequest) (*lib.RemoveSnapshotReply, error) {
<<<<<<< HEAD
	log.V(6).Infof("Remove LVM Snapshot with: %+v", in)
	out, err := RemoveSnapshot(ctx, in.VolumeGroup, in.SnapName)
=======
	log.Debugf("Remove LVM Snapshot with: %+v", in)
	out, err := s.impl.RemoveSnapshot(ctx, in.VolumeGroup, in.SnapName)
>>>>>>> 4d693bbe
	if err != nil {
		return nil, status.Errorf(codes.Internal, "RemoveSnapshot: remove snapshot with error: %s", err.Error())
	}
	log.V(6).Infof("Remove LVM Snapshot Successful with result: %+v", out)
	return &lib.RemoveSnapshotReply{CommandOutput: out}, nil
}

// CreateVG create volume group
func (s Server) CreateVG(ctx context.Context, in *lib.CreateVGRequest) (*lib.CreateVGReply, error) {
	out, err := s.impl.CreateVG(ctx, in.Name, in.PhysicalVolume, in.Tags)
	if err != nil {
		log.Errorf("Create VG with error: %s", err.Error())
		return nil, status.Errorf(codes.Internal, "failed to create vg: %v", err)
	}
	log.V(6).Infof("Create VG with result: %+v", out)
	return &lib.CreateVGReply{CommandOutput: out}, nil
}

// RemoveVG remove volume group
func (s Server) RemoveVG(ctx context.Context, in *lib.CreateVGRequest) (*lib.RemoveVGReply, error) {
	out, err := s.impl.RemoveVG(ctx, in.Name)
	if err != nil {
		log.Errorf("Remove VG with error: %s", err.Error())
		return nil, status.Errorf(codes.Internal, "failed to remove vg: %v", err)
	}
	log.V(6).Infof("Remove VG with result: %+v", out)
	return &lib.RemoveVGReply{CommandOutput: out}, nil
}

// CleanPath remove file under path
func (s Server) CleanPath(ctx context.Context, in *lib.CleanPathRequest) (*lib.CleanPathReply, error) {
	err := s.impl.CleanPath(ctx, in.Path)
	if err != nil {
		log.Errorf("CleanPath with error: %s", err.Error())
		return nil, status.Errorf(codes.Internal, "failed to remove vg: %v", err)
	}
	log.V(6).Infof("CleanPath with result Successful")
	return &lib.CleanPathReply{CommandOutput: "Successful remove path: " + in.Path}, nil
}

// CleanDevice wipefs
func (s Server) CleanDevice(ctx context.Context, in *lib.CleanDeviceRequest) (*lib.CleanDeviceReply, error) {
	out, err := s.impl.CleanDevice(ctx, in.Device)
	if err != nil {
		log.Errorf("failed to clean device %s: %s", in.Device, err.Error())
		return nil, status.Errorf(codes.Internal, "failed to clean device %s: %v", in.Device, err)
	}
	log.V(6).Infof("clean device %s successfully", in.Device)
	return &lib.CleanDeviceReply{CommandOutput: fmt.Sprintf("clean device %s successfully with output: %s", in.Device, out)}, nil
}

// AddTagLV add tag
func (s Server) AddTagLV(ctx context.Context, in *lib.AddTagLVRequest) (*lib.AddTagLVReply, error) {
	log, err := s.impl.AddTagLV(ctx, in.VolumeGroup, in.Name, in.Tags)
	if err != nil {
		return nil, status.Errorf(codes.Internal, "failed to add tags to lv: %v", err)
	}
	return &lib.AddTagLVReply{CommandOutput: log}, nil
}

// RemoveTagLV remove tag
func (s Server) RemoveTagLV(ctx context.Context, in *lib.RemoveTagLVRequest) (*lib.RemoveTagLVReply, error) {
	log, err := s.impl.RemoveTagLV(ctx, in.VolumeGroup, in.Name, in.Tags)
	if err != nil {
		return nil, status.Errorf(codes.Internal, "failed to remove tags from lv: %v", err)
	}
	return &lib.RemoveTagLVReply{CommandOutput: log}, nil
}<|MERGE_RESOLUTION|>--- conflicted
+++ resolved
@@ -56,13 +56,8 @@
 
 // ListLV list lvm volume
 func (s Server) ListLV(ctx context.Context, in *lib.ListLVRequest) (*lib.ListLVReply, error) {
-<<<<<<< HEAD
 	log.V(6).Infof("List LVM for vg: %s", in.VolumeGroup)
-	lvs, err := ListLV(in.VolumeGroup)
-=======
-	log.Debugf("List LVM for vg: %s", in.VolumeGroup)
 	lvs, err := s.impl.ListLV(in.VolumeGroup)
->>>>>>> 4d693bbe
 	if err != nil {
 		log.Errorf("List LVM with error: %s", err.Error())
 		return nil, status.Errorf(codes.Internal, "failed to list LVs: %v", err)
@@ -78,13 +73,8 @@
 
 // CreateLV create lvm volume
 func (s Server) CreateLV(ctx context.Context, in *lib.CreateLVRequest) (*lib.CreateLVReply, error) {
-<<<<<<< HEAD
 	log.V(6).Infof("Create LVM with: %+v", in)
-	out, err := CreateLV(ctx, in.VolumeGroup, in.Name, in.Size, in.Mirrors, in.Tags, in.Striping)
-=======
-	log.Debugf("Create LVM with: %+v", in)
 	out, err := s.impl.CreateLV(ctx, in.VolumeGroup, in.Name, in.Size, in.Mirrors, in.Tags, in.Striping)
->>>>>>> 4d693bbe
 	if err != nil {
 		log.Errorf("Create LVM with error: %s", err.Error())
 		return nil, status.Errorf(codes.Internal, "failed to create lv: %v", err)
@@ -95,13 +85,8 @@
 
 // RemoveLV remove lvm volume
 func (s Server) RemoveLV(ctx context.Context, in *lib.RemoveLVRequest) (*lib.RemoveLVReply, error) {
-<<<<<<< HEAD
 	log.V(6).Infof("Remove LVM with: %+v", in)
-	out, err := RemoveLV(ctx, in.VolumeGroup, in.Name)
-=======
-	log.Debugf("Remove LVM with: %+v", in)
 	out, err := s.impl.RemoveLV(ctx, in.VolumeGroup, in.Name)
->>>>>>> 4d693bbe
 	if err != nil {
 		log.Errorf("Remove LVM with error: %s", err.Error())
 		return nil, status.Errorf(codes.Internal, "failed to remove lv: %v", err)
@@ -150,13 +135,8 @@
 
 // CreateSnapshot create lvm snapshot
 func (s Server) CreateSnapshot(ctx context.Context, in *lib.CreateSnapshotRequest) (*lib.CreateSnapshotReply, error) {
-<<<<<<< HEAD
 	log.V(6).Infof("Create LVM Snapshot with: %+v", in)
-	out, err := CreateSnapshot(ctx, in.VolumeGroup, in.SnapName, in.LvName, in.Size)
-=======
-	log.Debugf("Create LVM Snapshot with: %+v", in)
 	out, err := s.impl.CreateSnapshot(ctx, in.VolumeGroup, in.SnapName, in.LvName, in.Size)
->>>>>>> 4d693bbe
 	if err != nil {
 		return nil, status.Errorf(codes.Internal, "CreateSnapshot: create snapshot with error: %s", err.Error())
 	}
@@ -166,13 +146,8 @@
 
 // RemoveSnapshot remove lvm snapshot
 func (s Server) RemoveSnapshot(ctx context.Context, in *lib.RemoveSnapshotRequest) (*lib.RemoveSnapshotReply, error) {
-<<<<<<< HEAD
 	log.V(6).Infof("Remove LVM Snapshot with: %+v", in)
-	out, err := RemoveSnapshot(ctx, in.VolumeGroup, in.SnapName)
-=======
-	log.Debugf("Remove LVM Snapshot with: %+v", in)
 	out, err := s.impl.RemoveSnapshot(ctx, in.VolumeGroup, in.SnapName)
->>>>>>> 4d693bbe
 	if err != nil {
 		return nil, status.Errorf(codes.Internal, "RemoveSnapshot: remove snapshot with error: %s", err.Error())
 	}
