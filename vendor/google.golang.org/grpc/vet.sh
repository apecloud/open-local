--- conflicted
+++ resolved
@@ -32,30 +32,6 @@
 go version
 
 if [[ "$1" = "-install" ]]; then
-<<<<<<< HEAD
-  # Check for module support
-  if go help mod >& /dev/null; then
-    # Install the pinned versions as defined in module tools.
-    pushd ./test/tools
-    go install \
-      golang.org/x/lint/golint \
-      golang.org/x/tools/cmd/goimports \
-      honnef.co/go/tools/cmd/staticcheck \
-      github.com/client9/misspell/cmd/misspell \
-      github.com/golang/protobuf/protoc-gen-go
-    popd
-  else
-    # Ye olde `go get` incantation.
-    # Note: this gets the latest version of all tools (vs. the pinned versions
-    # with Go modules).
-    go get -u \
-      golang.org/x/lint/golint \
-      golang.org/x/tools/cmd/goimports \
-      honnef.co/go/tools/cmd/staticcheck \
-      github.com/client9/misspell/cmd/misspell \
-      github.com/golang/protobuf/protoc-gen-go
-  fi
-=======
   # Install the pinned versions as defined in module tools.
   pushd ./test/tools
   go install \
@@ -64,12 +40,19 @@
     honnef.co/go/tools/cmd/staticcheck \
     github.com/client9/misspell/cmd/misspell
   popd
->>>>>>> 4d693bbe
   if [[ -z "${VET_SKIP_PROTO}" ]]; then
     if [[ "${TRAVIS}" = "true" ]]; then
-      PROTOBUF_VERSION=3.3.0
+      PROTOBUF_VERSION=3.14.0
       PROTOC_FILENAME=protoc-${PROTOBUF_VERSION}-linux-x86_64.zip
       pushd /home/travis
+      wget https://github.com/google/protobuf/releases/download/v${PROTOBUF_VERSION}/${PROTOC_FILENAME}
+      unzip ${PROTOC_FILENAME}
+      bin/protoc --version
+      popd
+    elif [[ "${GITHUB_ACTIONS}" = "true" ]]; then
+      PROTOBUF_VERSION=3.14.0
+      PROTOC_FILENAME=protoc-${PROTOBUF_VERSION}-linux-x86_64.zip
+      pushd /home/runner/go
       wget https://github.com/google/protobuf/releases/download/v${PROTOBUF_VERSION}/${PROTOC_FILENAME}
       unzip ${PROTOC_FILENAME}
       bin/protoc --version
@@ -97,23 +80,14 @@
 #   thread safety.
 git grep -l '"math/rand"' -- "*.go" 2>&1 | not grep -v '^examples\|^stress\|grpcrand\|^benchmark\|wrr_test'
 
+# - Do not call grpclog directly. Use grpclog.Component instead.
+git grep -l 'grpclog.I\|grpclog.W\|grpclog.E\|grpclog.F\|grpclog.V' -- "*.go" | not grep -v '^grpclog/component.go\|^internal/grpctest/tlogger_test.go'
+
 # - Ensure all ptypes proto packages are renamed when importing.
 not git grep "\(import \|^\s*\)\"github.com/golang/protobuf/ptypes/" -- "*.go"
 
-<<<<<<< HEAD
-# - Check imports that are illegal in appengine (until Go 1.11).
-# TODO: Remove when we drop Go 1.10 support
-go list -f {{.Dir}} ./... | xargs go run test/go_vet/vet.go
-
-# - gofmt, goimports, golint (with exceptions for generated code), go vet.
-gofmt -s -d -l . 2>&1 | fail_on_output
-goimports -l . 2>&1 | not grep -vE "(_mock|\.pb)\.go"
-golint ./... 2>&1 | not grep -vE "(_mock|\.pb)\.go:"
-go vet -all ./...
-=======
 # - Ensure all xds proto imports are renamed to *pb or *grpc.
 git grep '"github.com/envoyproxy/go-control-plane/envoy' -- '*.go' ':(exclude)*.pb.go' | not grep -v 'pb "\|grpc "'
->>>>>>> 4d693bbe
 
 misspell -error .
 
@@ -124,12 +98,6 @@
     (git status; git --no-pager diff; exit 1)
 fi
 
-<<<<<<< HEAD
-# - Check that our module is tidy.
-if go help mod >& /dev/null; then
-  go mod tidy && \
-    git status --porcelain 2>&1 | fail_on_output || \
-=======
 # - gofmt, goimports, golint (with exceptions for generated code), go vet,
 # go mod tidy.
 # Perform these checks on each module inside gRPC.
@@ -143,7 +111,6 @@
 
   go mod tidy
   git status --porcelain 2>&1 | fail_on_output || \
->>>>>>> 4d693bbe
     (git status; git --no-pager diff; exit 1)
   popd
 done
@@ -157,25 +124,21 @@
 # Error if anything other than deprecation warnings are printed.
 not grep -v "is deprecated:.*SA1019" "${SC_OUT}"
 # Only ignore the following deprecated types/fields/functions.
-not grep -Fv '.HandleResolvedAddrs
-.HandleSubConnStateChange
+not grep -Fv '.CredsBundle
 .HeaderMap
+.Metadata is deprecated: use Attributes
 .NewAddress
 .NewServiceConfig
-.Metadata is deprecated: use Attributes
 .Type is deprecated: use Attributes
-<<<<<<< HEAD
-.UpdateBalancerState
-=======
 BuildVersion is deprecated
 balancer.ErrTransientFailure
->>>>>>> 4d693bbe
 balancer.Picker
 extDesc.Filename is deprecated
 github.com/golang/protobuf/jsonpb is deprecated
 grpc.CallCustomCodec
 grpc.Code
 grpc.Compressor
+grpc.CustomCodec
 grpc.Decompressor
 grpc.MaxMsgSize
 grpc.MethodConfig
@@ -183,9 +146,7 @@
 grpc.NewGZIPDecompressor
 grpc.RPCCompressor
 grpc.RPCDecompressor
-grpc.RoundRobin
 grpc.ServiceConfig
-grpc.WithBalancer
 grpc.WithBalancerName
 grpc.WithCompressor
 grpc.WithDecompressor
@@ -195,13 +156,6 @@
 grpc.WithTimeout
 http.CloseNotifier
 info.SecurityVersion
-<<<<<<< HEAD
-naming.Resolver
-naming.Update
-naming.Watcher
-resolver.Backend
-resolver.GRPCLB' "${SC_OUT}"
-=======
 proto is deprecated
 proto.InternalMessageInfo is deprecated
 proto.EnumName is deprecated
@@ -253,6 +207,5 @@
   return $count
 }
 lint_package_comment
->>>>>>> 4d693bbe
 
 echo SUCCESS