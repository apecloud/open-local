--- conflicted
+++ resolved
@@ -74,11 +74,6 @@
 	return status.FromProto(s)
 }
 
-<<<<<<< HEAD
-// FromError returns a Status representing err if it was produced from this
-// package or has a method `GRPCStatus() *Status`. Otherwise, ok is false and a
-// Status is returned with codes.Unknown and the original error message.
-=======
 // FromError returns a Status representation of err.
 //
 // - If err was produced by this package or implements the method `GRPCStatus()
@@ -89,7 +84,6 @@
 // - Otherwise, err is an error not compatible with this package.  In this
 //   case, a Status is returned with codes.Unknown and err's Error() message,
 //   and ok is false.
->>>>>>> 4d693bbe
 func FromError(err error) (s *Status, ok bool) {
 	if err == nil {
 		return nil, true
