--- conflicted
+++ resolved
@@ -21,32 +21,23 @@
 import (
 	"bufio"
 	"encoding/binary"
-	"fmt"
 	"io"
-	"io/ioutil"
 	"sync"
 	"time"
 
 	"github.com/golang/protobuf/proto"
 	pb "google.golang.org/grpc/binarylog/grpc_binarylog_v1"
-	"google.golang.org/grpc/grpclog"
 )
 
 var (
-	defaultSink Sink = &noopSink{} // TODO(blog): change this default (file in /tmp).
+	// DefaultSink is the sink where the logs will be written to. It's exported
+	// for the binarylog package to update.
+	DefaultSink Sink = &noopSink{} // TODO(blog): change this default (file in /tmp).
 )
 
-// SetDefaultSink sets the sink where binary logs will be written to.
+// Sink writes log entry into the binary log sink.
 //
-// Not thread safe. Only set during initialization.
-func SetDefaultSink(s Sink) {
-	if defaultSink != nil {
-		defaultSink.Close()
-	}
-	defaultSink = s
-}
-
-// Sink writes log entry into the binary log sink.
+// sink is a copy of the exported binarylog.Sink, to avoid circular dependency.
 type Sink interface {
 	// Write will be called to write the log entry into the sink.
 	//
@@ -67,7 +58,7 @@
 // message is prefixed with a 4 byte big endian unsigned integer as the length.
 //
 // No buffer is done, Close() doesn't try to close the writer.
-func newWriterSink(w io.Writer) *writerSink {
+func newWriterSink(w io.Writer) Sink {
 	return &writerSink{out: w}
 }
 
@@ -78,12 +69,8 @@
 func (ws *writerSink) Write(e *pb.GrpcLogEntry) error {
 	b, err := proto.Marshal(e)
 	if err != nil {
-<<<<<<< HEAD
-		grpclog.Infof("binary logging: failed to marshal proto message: %v", err)
-=======
 		grpclogLogger.Errorf("binary logging: failed to marshal proto message: %v", err)
 		return err
->>>>>>> 4d693bbe
 	}
 	hdr := make([]byte, 4)
 	binary.BigEndian.PutUint32(hdr, uint32(len(b)))
@@ -98,21 +85,6 @@
 
 func (ws *writerSink) Close() error { return nil }
 
-<<<<<<< HEAD
-type bufWriteCloserSink struct {
-	mu     sync.Mutex
-	closer io.Closer
-	out    *writerSink   // out is built on buf.
-	buf    *bufio.Writer // buf is kept for flush.
-
-	writeStartOnce sync.Once
-	writeTicker    *time.Ticker
-}
-
-func (fs *bufWriteCloserSink) Write(e *pb.GrpcLogEntry) error {
-	// Start the write loop when Write is called.
-	fs.writeStartOnce.Do(fs.startFlushGoroutine)
-=======
 type bufferedSink struct {
 	mu             sync.Mutex
 	closer         io.Closer
@@ -125,7 +97,6 @@
 }
 
 func (fs *bufferedSink) Write(e *pb.GrpcLogEntry) error {
->>>>>>> 4d693bbe
 	fs.mu.Lock()
 	defer fs.mu.Unlock()
 	if !fs.flusherStarted {
@@ -143,7 +114,7 @@
 	bufFlushDuration = 60 * time.Second
 )
 
-func (fs *bufWriteCloserSink) startFlushGoroutine() {
+func (fs *bufferedSink) startFlushGoroutine() {
 	fs.writeTicker = time.NewTicker(bufFlushDuration)
 	go func() {
 		for {
@@ -153,23 +124,14 @@
 			case <-fs.writeTicker.C:
 			}
 			fs.mu.Lock()
-			fs.buf.Flush()
+			if err := fs.buf.Flush(); err != nil {
+				grpclogLogger.Warningf("failed to flush to Sink: %v", err)
+			}
 			fs.mu.Unlock()
 		}
 	}()
 }
 
-<<<<<<< HEAD
-func (fs *bufWriteCloserSink) Close() error {
-	if fs.writeTicker != nil {
-		fs.writeTicker.Stop()
-	}
-	fs.mu.Lock()
-	fs.buf.Flush()
-	fs.closer.Close()
-	fs.out.Close()
-	fs.mu.Unlock()
-=======
 func (fs *bufferedSink) Close() error {
 	fs.mu.Lock()
 	defer fs.mu.Unlock()
@@ -186,26 +148,23 @@
 	if err := fs.out.Close(); err != nil {
 		grpclogLogger.Warningf("failed to close the Sink: %v", err)
 	}
->>>>>>> 4d693bbe
 	return nil
 }
 
-func newBufWriteCloserSink(o io.WriteCloser) Sink {
+// NewBufferedSink creates a binary log sink with the given WriteCloser.
+//
+// Write() marshals the proto message and writes it to the given writer. Each
+// message is prefixed with a 4 byte big endian unsigned integer as the length.
+//
+// Content is kept in a buffer, and is flushed every 60 seconds.
+//
+// Close closes the WriteCloser.
+func NewBufferedSink(o io.WriteCloser) Sink {
 	bufW := bufio.NewWriter(o)
-	return &bufWriteCloserSink{
+	return &bufferedSink{
 		closer: o,
 		out:    newWriterSink(bufW),
 		buf:    bufW,
 		done:   make(chan struct{}),
 	}
-}
-
-// NewTempFileSink creates a temp file and returns a Sink that writes to this
-// file.
-func NewTempFileSink() (Sink, error) {
-	tempFile, err := ioutil.TempFile("/tmp", "grpcgo_binarylog_*.txt")
-	if err != nil {
-		return nil, fmt.Errorf("failed to create temp file: %v", err)
-	}
-	return newBufWriteCloserSink(tempFile), nil
 }