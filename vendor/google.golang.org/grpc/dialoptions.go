--- conflicted
+++ resolved
@@ -27,11 +27,7 @@
 	"google.golang.org/grpc/backoff"
 	"google.golang.org/grpc/balancer"
 	"google.golang.org/grpc/credentials"
-<<<<<<< HEAD
-	"google.golang.org/grpc/grpclog"
-=======
 	"google.golang.org/grpc/credentials/insecure"
->>>>>>> 4d693bbe
 	"google.golang.org/grpc/internal"
 	internalbackoff "google.golang.org/grpc/internal/backoff"
 	"google.golang.org/grpc/internal/transport"
@@ -49,20 +45,6 @@
 	chainUnaryInts  []UnaryClientInterceptor
 	chainStreamInts []StreamClientInterceptor
 
-<<<<<<< HEAD
-	cp          Compressor
-	dc          Decompressor
-	bs          internalbackoff.Strategy
-	block       bool
-	insecure    bool
-	timeout     time.Duration
-	scChan      <-chan ServiceConfig
-	authority   string
-	copts       transport.ConnectOptions
-	callOptions []CallOption
-	// This is used by v1 balancer dial option WithBalancer to support v1
-	// balancer, and also by WithBalancerName dial option.
-=======
 	cp              Compressor
 	dc              Decompressor
 	bs              internalbackoff.Strategy
@@ -74,7 +56,6 @@
 	copts           transport.ConnectOptions
 	callOptions     []CallOption
 	// This is used by WithBalancerName dial option.
->>>>>>> 4d693bbe
 	balancerBuilder             balancer.Builder
 	channelzParentID            int64
 	disableServiceConfig        bool
@@ -84,16 +65,7 @@
 	minConnectTimeout           func() time.Duration
 	defaultServiceConfig        *ServiceConfig // defaultServiceConfig is parsed from defaultServiceConfigRawJSON.
 	defaultServiceConfigRawJSON *string
-<<<<<<< HEAD
-	// This is used by ccResolverWrapper to backoff between successive calls to
-	// resolver.ResolveNow(). The user will have no need to configure this, but
-	// we need to be able to configure this in tests.
-	resolveNowBackoff func(int) time.Duration
-	resolvers         []resolver.Builder
-	withProxy         bool
-=======
 	resolvers                   []resolver.Builder
->>>>>>> 4d693bbe
 }
 
 // DialOption configures how we set up the connection.
@@ -104,7 +76,10 @@
 // EmptyDialOption does not alter the dial configuration. It can be embedded in
 // another structure to build custom dial options.
 //
-// This API is EXPERIMENTAL.
+// Experimental
+//
+// Notice: This type is EXPERIMENTAL and may be changed or removed in a
+// later release.
 type EmptyDialOption struct{}
 
 func (EmptyDialOption) apply(*dialOptions) {}
@@ -220,19 +195,6 @@
 	})
 }
 
-// WithBalancer returns a DialOption which sets a load balancer with the v1 API.
-// Name resolver will be ignored if this DialOption is specified.
-//
-// Deprecated: use the new balancer APIs in balancer package and
-// WithBalancerName.  Will be removed in a future 1.x release.
-func WithBalancer(b Balancer) DialOption {
-	return newFuncDialOption(func(o *dialOptions) {
-		o.balancerBuilder = &balancerWrapperBuilder{
-			b: b,
-		}
-	})
-}
-
 // WithBalancerName sets the balancer that the ClientConn will be initialized
 // with. Balancer registered with balancerName will be used. This function
 // panics if no balancer was registered by balancerName.
@@ -273,11 +235,6 @@
 // https://github.com/grpc/grpc/blob/master/doc/connection-backoff.md. Consider
 // using the backoff.DefaultConfig as a base, in cases where you want to
 // override only a subset of the backoff configuration.
-<<<<<<< HEAD
-//
-// This API is EXPERIMENTAL.
-=======
->>>>>>> 4d693bbe
 func WithConnectParams(p ConnectParams) DialOption {
 	return newFuncDialOption(func(o *dialOptions) {
 		o.bs = internalbackoff.Exponential{Config: p.Backoff}
@@ -324,6 +281,22 @@
 	})
 }
 
+// WithReturnConnectionError returns a DialOption which makes the client connection
+// return a string containing both the last connection error that occurred and
+// the context.DeadlineExceeded error.
+// Implies WithBlock()
+//
+// Experimental
+//
+// Notice: This API is EXPERIMENTAL and may be changed or removed in a
+// later release.
+func WithReturnConnectionError() DialOption {
+	return newFuncDialOption(func(o *dialOptions) {
+		o.block = true
+		o.returnLastError = true
+	})
+}
+
 // WithInsecure returns a DialOption which disables transport security for this
 // ClientConn. Under the hood, it uses insecure.NewCredentials().
 //
@@ -342,10 +315,13 @@
 // WithNoProxy returns a DialOption which disables the use of proxies for this
 // ClientConn. This is ignored if WithDialer or WithContextDialer are used.
 //
-// This API is EXPERIMENTAL.
+// Experimental
+//
+// Notice: This API is EXPERIMENTAL and may be changed or removed in a
+// later release.
 func WithNoProxy() DialOption {
 	return newFuncDialOption(func(o *dialOptions) {
-		o.withProxy = false
+		o.copts.UseProxy = false
 	})
 }
 
@@ -370,7 +346,10 @@
 // the ClientConn.WithCreds. This should not be used together with
 // WithTransportCredentials.
 //
-// This API is experimental.
+// Experimental
+//
+// Notice: This API is EXPERIMENTAL and may be changed or removed in a
+// later release.
 func WithCredentialsBundle(b credentials.Bundle) DialOption {
 	return newFuncDialOption(func(o *dialOptions) {
 		o.copts.CredsBundle = b
@@ -435,7 +414,10 @@
 // FailOnNonTempDialError only affects the initial dial, and does not do
 // anything useful unless you are also using WithBlock().
 //
-// This is an EXPERIMENTAL API.
+// Experimental
+//
+// Notice: This API is EXPERIMENTAL and may be changed or removed in a
+// later release.
 func FailOnNonTempDialError(f bool) DialOption {
 	return newFuncDialOption(func(o *dialOptions) {
 		o.copts.FailOnNonTempDialError = f
@@ -454,7 +436,7 @@
 // for the client transport.
 func WithKeepaliveParams(kp keepalive.ClientParameters) DialOption {
 	if kp.Time < internal.KeepaliveMinPingTime {
-		grpclog.Warningf("Adjusting keepalive ping interval to minimum period of %v", internal.KeepaliveMinPingTime)
+		logger.Warningf("Adjusting keepalive ping interval to minimum period of %v", internal.KeepaliveMinPingTime)
 		kp.Time = internal.KeepaliveMinPingTime
 	}
 	return newFuncDialOption(func(o *dialOptions) {
@@ -490,7 +472,7 @@
 }
 
 // WithChainStreamInterceptor returns a DialOption that specifies the chained
-// interceptor for unary RPCs. The first interceptor will be the outer most,
+// interceptor for streaming RPCs. The first interceptor will be the outer most,
 // while the last interceptor will be the inner most wrapper around the real call.
 // All interceptors added by this method will be chained, and the interceptor
 // defined by WithStreamInterceptor will always be prepended to the chain.
@@ -512,7 +494,10 @@
 // current ClientConn's parent. This function is used in nested channel creation
 // (e.g. grpclb dial).
 //
-// This API is EXPERIMENTAL.
+// Experimental
+//
+// Notice: This API is EXPERIMENTAL and may be changed or removed in a
+// later release.
 func WithChannelzParentID(id int64) DialOption {
 	return newFuncDialOption(func(o *dialOptions) {
 		o.channelzParentID = id
@@ -536,9 +521,6 @@
 //
 // 1. WithDisableServiceConfig is also used, or
 //
-<<<<<<< HEAD
-// This API is EXPERIMENTAL.
-=======
 // 2. The name resolver does not provide a service config or provides an
 // invalid service config.
 //
@@ -547,7 +529,6 @@
 // https://github.com/grpc/grpc/blob/master/doc/service_config.md
 // For a simple example of usage, see:
 // examples/features/load_balancing/client/main.go
->>>>>>> 4d693bbe
 func WithDefaultServiceConfig(s string) DialOption {
 	return newFuncDialOption(func(o *dialOptions) {
 		o.defaultServiceConfigRawJSON = &s
@@ -559,16 +540,8 @@
 // will happen automatically if no data is written to the wire or if the RPC is
 // unprocessed by the remote server.
 //
-<<<<<<< HEAD
-// Retry support is currently disabled by default, but will be enabled by
-// default in the future.  Until then, it may be enabled by setting the
-// environment variable "GRPC_GO_RETRY" to "on".
-//
-// This API is EXPERIMENTAL.
-=======
 // Retry support is currently enabled by default, but may be disabled by
 // setting the environment variable "GRPC_GO_RETRY" to "off".
->>>>>>> 4d693bbe
 func WithDisableRetry() DialOption {
 	return newFuncDialOption(func(o *dialOptions) {
 		o.disableRetry = true
@@ -586,7 +559,10 @@
 // WithDisableHealthCheck disables the LB channel health checking for all
 // SubConns of this ClientConn.
 //
-// This API is EXPERIMENTAL.
+// Experimental
+//
+// Notice: This API is EXPERIMENTAL and may be changed or removed in a
+// later release.
 func WithDisableHealthCheck() DialOption {
 	return newFuncDialOption(func(o *dialOptions) {
 		o.disableHealthCheck = true
@@ -609,12 +585,8 @@
 		copts: transport.ConnectOptions{
 			WriteBufferSize: defaultWriteBufSize,
 			ReadBufferSize:  defaultReadBufSize,
+			UseProxy:        true,
 		},
-<<<<<<< HEAD
-		resolveNowBackoff: internalbackoff.DefaultExponential.Backoff,
-		withProxy:         true,
-=======
->>>>>>> 4d693bbe
 	}
 }
 
@@ -634,7 +606,10 @@
 // resolver.Register.  They will be matched against the scheme used for the
 // current Dial only, and will take precedence over the global registry.
 //
-// This API is EXPERIMENTAL.
+// Experimental
+//
+// Notice: This API is EXPERIMENTAL and may be changed or removed in a
+// later release.
 func WithResolvers(rs ...resolver.Builder) DialOption {
 	return newFuncDialOption(func(o *dialOptions) {
 		o.resolvers = append(o.resolvers, rs...)
