/*
 *
 * Copyright 2017 gRPC authors.
 *
 * Licensed under the Apache License, Version 2.0 (the "License");
 * you may not use this file except in compliance with the License.
 * You may obtain a copy of the License at
 *
 *     http://www.apache.org/licenses/LICENSE-2.0
 *
 * Unless required by applicable law or agreed to in writing, software
 * distributed under the License is distributed on an "AS IS" BASIS,
 * WITHOUT WARRANTIES OR CONDITIONS OF ANY KIND, either express or implied.
 * See the License for the specific language governing permissions and
 * limitations under the License.
 *
 */

package base

import (
	"context"
	"errors"
	"fmt"

	"google.golang.org/grpc/balancer"
	"google.golang.org/grpc/connectivity"
	"google.golang.org/grpc/grpclog"
	"google.golang.org/grpc/resolver"
)

type baseBuilder struct {
	name            string
	pickerBuilder   PickerBuilder
	v2PickerBuilder V2PickerBuilder
	config          Config
}

func (bb *baseBuilder) Build(cc balancer.ClientConn, opt balancer.BuildOptions) balancer.Balancer {
	bal := &baseBalancer{
		cc:              cc,
		pickerBuilder:   bb.pickerBuilder,
		v2PickerBuilder: bb.v2PickerBuilder,

		subConns: resolver.NewAddressMap(),
		scStates: make(map[balancer.SubConn]connectivity.State),
		csEvltr:  &balancer.ConnectivityStateEvaluator{},
		config:   bb.config,
	}
	// Initialize picker to a picker that always returns
	// ErrNoSubConnAvailable, because when state of a SubConn changes, we
	// may call UpdateState with this picker.
	if bb.pickerBuilder != nil {
		bal.picker = NewErrPicker(balancer.ErrNoSubConnAvailable)
	} else {
		bal.v2Picker = NewErrPickerV2(balancer.ErrNoSubConnAvailable)
	}
	return bal
}

func (bb *baseBuilder) Name() string {
	return bb.name
}

var _ balancer.V2Balancer = (*baseBalancer)(nil) // Assert that we implement V2Balancer

type baseBalancer struct {
	cc              balancer.ClientConn
	pickerBuilder   PickerBuilder
	v2PickerBuilder V2PickerBuilder

	csEvltr *balancer.ConnectivityStateEvaluator
	state   connectivity.State

<<<<<<< HEAD
	subConns map[resolver.Address]balancer.SubConn
=======
	subConns *resolver.AddressMap
>>>>>>> 4d693bbe
	scStates map[balancer.SubConn]connectivity.State
	picker   balancer.Picker
	v2Picker balancer.V2Picker
	config   Config

	resolverErr error // the last error reported by the resolver; cleared on successful resolution
	connErr     error // the last connection error; cleared upon leaving TransientFailure
}

func (b *baseBalancer) HandleResolvedAddrs(addrs []resolver.Address, err error) {
	panic("not implemented")
}

func (b *baseBalancer) ResolverError(err error) {
	b.resolverErr = err
	if b.subConns.Len() == 0 {
		b.state = connectivity.TransientFailure
	}
	if b.state != connectivity.TransientFailure {
		// The picker will not change since the balancer does not currently
		// report an error.
		return
	}
	b.regeneratePicker()
	if b.picker != nil {
		b.cc.UpdateBalancerState(b.state, b.picker)
	} else {
		b.cc.UpdateState(balancer.State{
			ConnectivityState: b.state,
			Picker:            b.v2Picker,
		})
	}
}

func (b *baseBalancer) UpdateClientConnState(s balancer.ClientConnState) error {
	// TODO: handle s.ResolverState.Err (log if not nil) once implemented.
	// TODO: handle s.ResolverState.ServiceConfig?
	if grpclog.V(2) {
		grpclog.Infoln("base.baseBalancer: got new ClientConn state: ", s)
	}
	// Successful resolution; clear resolver error and ensure we return nil.
	b.resolverErr = nil
	// addrsSet is the set converted from addrs, it's used for quick lookup of an address.
	addrsSet := resolver.NewAddressMap()
	for _, a := range s.ResolverState.Addresses {
<<<<<<< HEAD
		addrsSet[a] = struct{}{}
		if _, ok := b.subConns[a]; !ok {
=======
		addrsSet.Set(a, nil)
		if _, ok := b.subConns.Get(a); !ok {
>>>>>>> 4d693bbe
			// a is a new address (not existing in b.subConns).
			sc, err := b.cc.NewSubConn([]resolver.Address{a}, balancer.NewSubConnOptions{HealthCheckEnabled: b.config.HealthCheck})
			if err != nil {
				grpclog.Warningf("base.baseBalancer: failed to create new SubConn: %v", err)
				continue
			}
<<<<<<< HEAD
			b.subConns[a] = sc
=======
			b.subConns.Set(a, sc)
>>>>>>> 4d693bbe
			b.scStates[sc] = connectivity.Idle
			b.csEvltr.RecordTransition(connectivity.Shutdown, connectivity.Idle)
			sc.Connect()
		}
	}
	for _, a := range b.subConns.Keys() {
		sci, _ := b.subConns.Get(a)
		sc := sci.(balancer.SubConn)
		// a was removed by resolver.
		if _, ok := addrsSet.Get(a); !ok {
			b.cc.RemoveSubConn(sc)
			b.subConns.Delete(a)
			// Keep the state of this sc in b.scStates until sc's state becomes Shutdown.
			// The entry will be deleted in HandleSubConnStateChange.
		}
	}
	// If resolver state contains no addresses, return an error so ClientConn
	// will trigger re-resolve. Also records this as an resolver error, so when
	// the overall state turns transient failure, the error message will have
	// the zero address information.
	if len(s.ResolverState.Addresses) == 0 {
		b.ResolverError(errors.New("produced zero addresses"))
		return balancer.ErrBadResolverState
	}
	return nil
}

// mergeErrors builds an error from the last connection error and the last
// resolver error.  Must only be called if b.state is TransientFailure.
func (b *baseBalancer) mergeErrors() error {
	// connErr must always be non-nil unless there are no SubConns, in which
	// case resolverErr must be non-nil.
	if b.connErr == nil {
		return fmt.Errorf("last resolver error: %v", b.resolverErr)
	}
	if b.resolverErr == nil {
		return fmt.Errorf("last connection error: %v", b.connErr)
	}
	return fmt.Errorf("last connection error: %v; last resolver error: %v", b.connErr, b.resolverErr)
}

// regeneratePicker takes a snapshot of the balancer, and generates a picker
// from it. The picker is
//  - errPicker if the balancer is in TransientFailure,
//  - built by the pickerBuilder with all READY SubConns otherwise.
func (b *baseBalancer) regeneratePicker() {
	if b.state == connectivity.TransientFailure {
		if b.pickerBuilder != nil {
			b.picker = NewErrPicker(balancer.ErrTransientFailure)
		} else {
			b.v2Picker = NewErrPickerV2(balancer.TransientFailureError(b.mergeErrors()))
		}
		return
	}
	if b.pickerBuilder != nil {
		readySCs := make(map[resolver.Address]balancer.SubConn)

<<<<<<< HEAD
		// Filter out all ready SCs from full subConn map.
		for addr, sc := range b.subConns {
			if st, ok := b.scStates[sc]; ok && st == connectivity.Ready {
				readySCs[addr] = sc
			}
=======
	// Filter out all ready SCs from full subConn map.
	for _, addr := range b.subConns.Keys() {
		sci, _ := b.subConns.Get(addr)
		sc := sci.(balancer.SubConn)
		if st, ok := b.scStates[sc]; ok && st == connectivity.Ready {
			readySCs[sc] = SubConnInfo{Address: addr}
>>>>>>> 4d693bbe
		}
		b.picker = b.pickerBuilder.Build(readySCs)
	} else {
		readySCs := make(map[balancer.SubConn]SubConnInfo)

		// Filter out all ready SCs from full subConn map.
		for addr, sc := range b.subConns {
			if st, ok := b.scStates[sc]; ok && st == connectivity.Ready {
				readySCs[sc] = SubConnInfo{Address: addr}
			}
		}
		b.v2Picker = b.v2PickerBuilder.Build(PickerBuildInfo{ReadySCs: readySCs})
	}
}

func (b *baseBalancer) HandleSubConnStateChange(sc balancer.SubConn, s connectivity.State) {
	panic("not implemented")
}

func (b *baseBalancer) UpdateSubConnState(sc balancer.SubConn, state balancer.SubConnState) {
	s := state.ConnectivityState
	if grpclog.V(2) {
		grpclog.Infof("base.baseBalancer: handle SubConn state change: %p, %v", sc, s)
	}
	oldS, ok := b.scStates[sc]
	if !ok {
		if grpclog.V(2) {
			grpclog.Infof("base.baseBalancer: got state changes for an unknown SubConn: %p, %v", sc, s)
		}
		return
	}
	if oldS == connectivity.TransientFailure &&
		(s == connectivity.Connecting || s == connectivity.Idle) {
		// Once a subconn enters TRANSIENT_FAILURE, ignore subsequent IDLE or
		// CONNECTING transitions to prevent the aggregated state from being
		// always CONNECTING when many backends exist but are all down.
		if s == connectivity.Idle {
			sc.Connect()
		}
		return
	}
	b.scStates[sc] = s
	switch s {
	case connectivity.Idle:
		sc.Connect()
	case connectivity.Shutdown:
		// When an address was removed by resolver, b called RemoveSubConn but
		// kept the sc's state in scStates. Remove state for this sc here.
		delete(b.scStates, sc)
	case connectivity.TransientFailure:
		// Save error to be reported via picker.
		b.connErr = state.ConnectionError
	}

	b.state = b.csEvltr.RecordTransition(oldS, s)

	// Regenerate picker when one of the following happens:
	//  - this sc entered or left ready
	//  - the aggregated state of balancer is TransientFailure
	//    (may need to update error message)
	if (s == connectivity.Ready) != (oldS == connectivity.Ready) ||
		b.state == connectivity.TransientFailure {
		b.regeneratePicker()
	}
<<<<<<< HEAD

	if b.picker != nil {
		b.cc.UpdateBalancerState(b.state, b.picker)
	} else {
		b.cc.UpdateState(balancer.State{ConnectivityState: b.state, Picker: b.v2Picker})
	}
=======
	b.cc.UpdateState(balancer.State{ConnectivityState: b.state, Picker: b.picker})
>>>>>>> 4d693bbe
}

// Close is a nop because base balancer doesn't have internal state to clean up,
// and it doesn't need to call RemoveSubConn for the SubConns.
func (b *baseBalancer) Close() {
}

<<<<<<< HEAD
// NewErrPicker returns a picker that always returns err on Pick().
=======
// ExitIdle is a nop because the base balancer attempts to stay connected to
// all SubConns at all times.
func (b *baseBalancer) ExitIdle() {
}

// NewErrPicker returns a Picker that always returns err on Pick().
>>>>>>> 4d693bbe
func NewErrPicker(err error) balancer.Picker {
	return &errPicker{err: err}
}

type errPicker struct {
	err error // Pick() always returns this err.
}

func (p *errPicker) Pick(context.Context, balancer.PickInfo) (balancer.SubConn, func(balancer.DoneInfo), error) {
	return nil, nil, p.err
}

// NewErrPickerV2 returns a V2Picker that always returns err on Pick().
func NewErrPickerV2(err error) balancer.V2Picker {
	return &errPickerV2{err: err}
}

type errPickerV2 struct {
	err error // Pick() always returns this err.
}

func (p *errPickerV2) Pick(info balancer.PickInfo) (balancer.PickResult, error) {
	return balancer.PickResult{}, p.err
}<|MERGE_RESOLUTION|>--- conflicted
+++ resolved
@@ -19,7 +19,6 @@
 package base
 
 import (
-	"context"
 	"errors"
 	"fmt"
 
@@ -29,18 +28,18 @@
 	"google.golang.org/grpc/resolver"
 )
 
+var logger = grpclog.Component("balancer")
+
 type baseBuilder struct {
-	name            string
-	pickerBuilder   PickerBuilder
-	v2PickerBuilder V2PickerBuilder
-	config          Config
+	name          string
+	pickerBuilder PickerBuilder
+	config        Config
 }
 
 func (bb *baseBuilder) Build(cc balancer.ClientConn, opt balancer.BuildOptions) balancer.Balancer {
 	bal := &baseBalancer{
-		cc:              cc,
-		pickerBuilder:   bb.pickerBuilder,
-		v2PickerBuilder: bb.v2PickerBuilder,
+		cc:            cc,
+		pickerBuilder: bb.pickerBuilder,
 
 		subConns: resolver.NewAddressMap(),
 		scStates: make(map[balancer.SubConn]connectivity.State),
@@ -50,11 +49,7 @@
 	// Initialize picker to a picker that always returns
 	// ErrNoSubConnAvailable, because when state of a SubConn changes, we
 	// may call UpdateState with this picker.
-	if bb.pickerBuilder != nil {
-		bal.picker = NewErrPicker(balancer.ErrNoSubConnAvailable)
-	} else {
-		bal.v2Picker = NewErrPickerV2(balancer.ErrNoSubConnAvailable)
-	}
+	bal.picker = NewErrPicker(balancer.ErrNoSubConnAvailable)
 	return bal
 }
 
@@ -62,32 +57,20 @@
 	return bb.name
 }
 
-var _ balancer.V2Balancer = (*baseBalancer)(nil) // Assert that we implement V2Balancer
-
 type baseBalancer struct {
-	cc              balancer.ClientConn
-	pickerBuilder   PickerBuilder
-	v2PickerBuilder V2PickerBuilder
+	cc            balancer.ClientConn
+	pickerBuilder PickerBuilder
 
 	csEvltr *balancer.ConnectivityStateEvaluator
 	state   connectivity.State
 
-<<<<<<< HEAD
-	subConns map[resolver.Address]balancer.SubConn
-=======
 	subConns *resolver.AddressMap
->>>>>>> 4d693bbe
 	scStates map[balancer.SubConn]connectivity.State
 	picker   balancer.Picker
-	v2Picker balancer.V2Picker
 	config   Config
 
 	resolverErr error // the last error reported by the resolver; cleared on successful resolution
 	connErr     error // the last connection error; cleared upon leaving TransientFailure
-}
-
-func (b *baseBalancer) HandleResolvedAddrs(addrs []resolver.Address, err error) {
-	panic("not implemented")
 }
 
 func (b *baseBalancer) ResolverError(err error) {
@@ -95,51 +78,38 @@
 	if b.subConns.Len() == 0 {
 		b.state = connectivity.TransientFailure
 	}
+
 	if b.state != connectivity.TransientFailure {
 		// The picker will not change since the balancer does not currently
 		// report an error.
 		return
 	}
 	b.regeneratePicker()
-	if b.picker != nil {
-		b.cc.UpdateBalancerState(b.state, b.picker)
-	} else {
-		b.cc.UpdateState(balancer.State{
-			ConnectivityState: b.state,
-			Picker:            b.v2Picker,
-		})
-	}
+	b.cc.UpdateState(balancer.State{
+		ConnectivityState: b.state,
+		Picker:            b.picker,
+	})
 }
 
 func (b *baseBalancer) UpdateClientConnState(s balancer.ClientConnState) error {
-	// TODO: handle s.ResolverState.Err (log if not nil) once implemented.
 	// TODO: handle s.ResolverState.ServiceConfig?
-	if grpclog.V(2) {
-		grpclog.Infoln("base.baseBalancer: got new ClientConn state: ", s)
+	if logger.V(2) {
+		logger.Info("base.baseBalancer: got new ClientConn state: ", s)
 	}
 	// Successful resolution; clear resolver error and ensure we return nil.
 	b.resolverErr = nil
 	// addrsSet is the set converted from addrs, it's used for quick lookup of an address.
 	addrsSet := resolver.NewAddressMap()
 	for _, a := range s.ResolverState.Addresses {
-<<<<<<< HEAD
-		addrsSet[a] = struct{}{}
-		if _, ok := b.subConns[a]; !ok {
-=======
 		addrsSet.Set(a, nil)
 		if _, ok := b.subConns.Get(a); !ok {
->>>>>>> 4d693bbe
 			// a is a new address (not existing in b.subConns).
 			sc, err := b.cc.NewSubConn([]resolver.Address{a}, balancer.NewSubConnOptions{HealthCheckEnabled: b.config.HealthCheck})
 			if err != nil {
-				grpclog.Warningf("base.baseBalancer: failed to create new SubConn: %v", err)
+				logger.Warningf("base.baseBalancer: failed to create new SubConn: %v", err)
 				continue
 			}
-<<<<<<< HEAD
-			b.subConns[a] = sc
-=======
 			b.subConns.Set(a, sc)
->>>>>>> 4d693bbe
 			b.scStates[sc] = connectivity.Idle
 			b.csEvltr.RecordTransition(connectivity.Shutdown, connectivity.Idle)
 			sc.Connect()
@@ -153,7 +123,7 @@
 			b.cc.RemoveSubConn(sc)
 			b.subConns.Delete(a)
 			// Keep the state of this sc in b.scStates until sc's state becomes Shutdown.
-			// The entry will be deleted in HandleSubConnStateChange.
+			// The entry will be deleted in UpdateSubConnState.
 		}
 	}
 	// If resolver state contains no addresses, return an error so ClientConn
@@ -187,58 +157,31 @@
 //  - built by the pickerBuilder with all READY SubConns otherwise.
 func (b *baseBalancer) regeneratePicker() {
 	if b.state == connectivity.TransientFailure {
-		if b.pickerBuilder != nil {
-			b.picker = NewErrPicker(balancer.ErrTransientFailure)
-		} else {
-			b.v2Picker = NewErrPickerV2(balancer.TransientFailureError(b.mergeErrors()))
-		}
-		return
-	}
-	if b.pickerBuilder != nil {
-		readySCs := make(map[resolver.Address]balancer.SubConn)
-
-<<<<<<< HEAD
-		// Filter out all ready SCs from full subConn map.
-		for addr, sc := range b.subConns {
-			if st, ok := b.scStates[sc]; ok && st == connectivity.Ready {
-				readySCs[addr] = sc
-			}
-=======
+		b.picker = NewErrPicker(b.mergeErrors())
+		return
+	}
+	readySCs := make(map[balancer.SubConn]SubConnInfo)
+
 	// Filter out all ready SCs from full subConn map.
 	for _, addr := range b.subConns.Keys() {
 		sci, _ := b.subConns.Get(addr)
 		sc := sci.(balancer.SubConn)
 		if st, ok := b.scStates[sc]; ok && st == connectivity.Ready {
 			readySCs[sc] = SubConnInfo{Address: addr}
->>>>>>> 4d693bbe
-		}
-		b.picker = b.pickerBuilder.Build(readySCs)
-	} else {
-		readySCs := make(map[balancer.SubConn]SubConnInfo)
-
-		// Filter out all ready SCs from full subConn map.
-		for addr, sc := range b.subConns {
-			if st, ok := b.scStates[sc]; ok && st == connectivity.Ready {
-				readySCs[sc] = SubConnInfo{Address: addr}
-			}
-		}
-		b.v2Picker = b.v2PickerBuilder.Build(PickerBuildInfo{ReadySCs: readySCs})
-	}
-}
-
-func (b *baseBalancer) HandleSubConnStateChange(sc balancer.SubConn, s connectivity.State) {
-	panic("not implemented")
+		}
+	}
+	b.picker = b.pickerBuilder.Build(PickerBuildInfo{ReadySCs: readySCs})
 }
 
 func (b *baseBalancer) UpdateSubConnState(sc balancer.SubConn, state balancer.SubConnState) {
 	s := state.ConnectivityState
-	if grpclog.V(2) {
-		grpclog.Infof("base.baseBalancer: handle SubConn state change: %p, %v", sc, s)
+	if logger.V(2) {
+		logger.Infof("base.baseBalancer: handle SubConn state change: %p, %v", sc, s)
 	}
 	oldS, ok := b.scStates[sc]
 	if !ok {
-		if grpclog.V(2) {
-			grpclog.Infof("base.baseBalancer: got state changes for an unknown SubConn: %p, %v", sc, s)
+		if logger.V(2) {
+			logger.Infof("base.baseBalancer: got state changes for an unknown SubConn: %p, %v", sc, s)
 		}
 		return
 	}
@@ -275,16 +218,7 @@
 		b.state == connectivity.TransientFailure {
 		b.regeneratePicker()
 	}
-<<<<<<< HEAD
-
-	if b.picker != nil {
-		b.cc.UpdateBalancerState(b.state, b.picker)
-	} else {
-		b.cc.UpdateState(balancer.State{ConnectivityState: b.state, Picker: b.v2Picker})
-	}
-=======
 	b.cc.UpdateState(balancer.State{ConnectivityState: b.state, Picker: b.picker})
->>>>>>> 4d693bbe
 }
 
 // Close is a nop because base balancer doesn't have internal state to clean up,
@@ -292,37 +226,25 @@
 func (b *baseBalancer) Close() {
 }
 
-<<<<<<< HEAD
-// NewErrPicker returns a picker that always returns err on Pick().
-=======
 // ExitIdle is a nop because the base balancer attempts to stay connected to
 // all SubConns at all times.
 func (b *baseBalancer) ExitIdle() {
 }
 
 // NewErrPicker returns a Picker that always returns err on Pick().
->>>>>>> 4d693bbe
 func NewErrPicker(err error) balancer.Picker {
 	return &errPicker{err: err}
 }
 
+// NewErrPickerV2 is temporarily defined for backward compatibility reasons.
+//
+// Deprecated: use NewErrPicker instead.
+var NewErrPickerV2 = NewErrPicker
+
 type errPicker struct {
 	err error // Pick() always returns this err.
 }
 
-func (p *errPicker) Pick(context.Context, balancer.PickInfo) (balancer.SubConn, func(balancer.DoneInfo), error) {
-	return nil, nil, p.err
-}
-
-// NewErrPickerV2 returns a V2Picker that always returns err on Pick().
-func NewErrPickerV2(err error) balancer.V2Picker {
-	return &errPickerV2{err: err}
-}
-
-type errPickerV2 struct {
-	err error // Pick() always returns this err.
-}
-
-func (p *errPickerV2) Pick(info balancer.PickInfo) (balancer.PickResult, error) {
+func (p *errPicker) Pick(info balancer.PickInfo) (balancer.PickResult, error) {
 	return balancer.PickResult{}, p.err
 }