--- conflicted
+++ resolved
@@ -6,11 +6,7 @@
 images:
   local:
     image: apecloud/open-local
-<<<<<<< HEAD
-=======
     # will follow .Chart.AppVersion if the tag field is empty
->>>>>>> f8fc7bdb
-    tag:
   registrar:
     image: ecp_builder/csi-node-driver-registrar
     tag: v2.3.0
